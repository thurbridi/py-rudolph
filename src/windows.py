--- conflicted
+++ resolved
@@ -2,7 +2,6 @@
 from functools import partial
 
 import gi
-import numpy as np
 from gi.repository import Gtk, Gdk
 
 from graphics import (
@@ -119,22 +118,17 @@
         self.old_size = self.window.get_allocation()
         self.rotation_ref = RotationRef.CENTER
 
-        self.add_object(Polygon([
-                Vec2(0, 0), Vec2(0, 50), Vec2(50, 50), Vec2(50, 0),
-            ], name='sqr'))
-
     def on_destroy(self, *args):
         self.window.get_application().quit()
 
-<<<<<<< HEAD
     def log(self, msg: str):
         self.output_buffer.insert_at_cursor(f'{msg}\n')
         scrollwindow = self.builder.get_object('output_scrollwindow')
         adjustment = scrollwindow.get_vadjustment()
         adjustment.set_value(adjustment.get_upper())
-=======
+
     def on_resize(self, widget: Gtk.Widget):
-        new_size =  self.window.get_allocation()
+        new_size = self.window.get_allocation()
 
         old_w, old_h = self.old_size.width, self.old_size.height
         new_w, new_h = new_size.width, new_size.height
@@ -155,7 +149,6 @@
             f'    -> min: {self.world_window.min}\n'
             f'    -> max: {self.world_window.max}\n'
         )
->>>>>>> 3f7e7442
 
     def on_draw(self, widget, cr):
         def window_to_viewport(v: Vec2):
@@ -182,22 +175,12 @@
         response = dialog.dialog_window.run()
 
         if response == Gtk.ResponseType.OK:
-<<<<<<< HEAD
             if dialog.new_object is not None:
                 self.log(f"Object added: <{type(dialog.new_object).__name__}>")
-                self.display_file.append(dialog.new_object)
-                self.object_store.append([
-                    dialog.new_object.name,
-                    str(f'<{type(dialog.new_object).__name__}>')
-                ])
-
+                self.add_object(dialog.new_object)
                 self.builder.get_object('drawing_area').queue_draw()
-=======
-            self.add_object(dialog.new_object)
-            self.builder.get_object('drawing_area').queue_draw()
-        elif response == Gtk.ResponseType.CLOSE:
-            print('CANCEL')
->>>>>>> 3f7e7442
+            else:
+                self.log("ERROR: invalid object")
 
     def on_quit(self, widget):
         self.window.close()
@@ -243,21 +226,6 @@
 
         widget.queue_draw()
 
-<<<<<<< HEAD
-    def on_press_direction(self, widget):
-        CALLBACKS = {
-            'window-move-left': partial(self.world_window.offset, [-10, 0]),
-            'window-move-right': partial(self.world_window.offset, [10, 0]),
-            'window-move-up': partial(self.world_window.offset, [0, -10]),
-            'window-move-down': partial(self.world_window.offset, [0, 10]),
-            'window-center-view': partial(
-                self.world_window.offset,
-                -self.world_window.min),
-            'window-rotate-left': partial(self.world_window.rotate, -10),
-            'window-rotate-right': partial(self.world_window.rotate, 10),
-            'window-zoom-in': partial(self.world_window.zoom, 0.9),
-            'window-zoom-out': partial(self.world_window.zoom, 1.1),
-=======
     def on_press_navigation_button(self, widget):
         TRANSFORMATIONS = {
             'nav-move-up': partial(make_offset_matrix, 0, 10),
@@ -268,7 +236,6 @@
             'nav-rotate-right': partial(self.rotate_selection, 5),
             'nav-zoom-in': partial(make_scale_matrix, 1.1, 1.1),
             'nav-zoom-out': partial(make_scale_matrix, 0.9, 0.9),
->>>>>>> 3f7e7442
         }
 
         for obj in self.selected_objs():
