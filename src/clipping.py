--- conflicted
+++ resolved
@@ -459,11 +459,6 @@
         ]
         v = _v
 
-<<<<<<< HEAD
     p = Polygon(v, filled=poly.filled)
-    p.normalize(window)
-=======
-    p = Polygon(v)
->>>>>>> 05959833
 
     return p