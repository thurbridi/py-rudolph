--- conflicted
+++ resolved
@@ -173,12 +173,6 @@
 class Curve(GraphicObject):
     def __init__(self, vertices, name=''):
         super().__init__(vertices=vertices, name=name)
-<<<<<<< HEAD
-        self.control_points = vertices
-        self.type = type
-        self.vertices = self.create_curve()
-=======
->>>>>>> db630a32
 
     @classmethod
     def from_control_points(
@@ -193,17 +187,35 @@
 
         vertices = []
         if type == 'bezier':
-            n_curves = int((len(control_points) - 1) / 3)
-
-            for k in range(n_curves):
+            for i in range(0, len(control_points) - 1, 3):
                 for t in np.linspace(0, 1, n_points):
                     T = np.array([t**3, t**2, t, 1], dtype=float)
                     M = T @ cls.bezier_matrix()
-                    x = M @ proj_x[k * 3:k * 3 + 4]
-                    y = M @ proj_y[k * 3:k * 3 + 4]
+                    x = M @ proj_x[i:i + 4]
+                    y = M @ proj_y[i:i + 4]
                     vertices.append(Vec2(x, y))
         elif type == 'b-spline':
-            pass
+            for i in range(0, len(control_points) - 3):
+                Gbs_x = proj_x[i:i + 4]
+                Gbs_y = proj_y[i:i + 4]
+
+                Cx = cls.bspline_matrix() @ Gbs_x
+                Cy = cls.bspline_matrix() @ Gbs_y
+
+                Dx = cls.fd_matrix(1.0 / n_points) @ Cx
+                Dy = cls.fd_matrix(1.0 / n_points) @ Cy
+
+                for k in range(n_points + 1):
+                    x = Dx[0]
+                    y = Dy[0]
+                    print(f'{k}:')
+                    print(f'\tx={x}')
+                    print(f'\ty={y}')
+
+                    Dx = Dx + np.append(Dx[1:], 0)
+                    Dy = Dy + np.append(Dy[1:], 0)
+
+                    vertices.append(Vec2(x, y))
 
         return cls(vertices, name=name)
 
@@ -219,8 +231,8 @@
             dtype=float
         ).reshape(4, 4)
 
-<<<<<<< HEAD
-    def bspline_matrix(self):
+    @classmethod
+    def bspline_matrix(cls):
         return np.array(
             [
                 -1, 3, -3, 1,
@@ -231,74 +243,18 @@
             dtype=float
         ).reshape(4, 4) / 6
 
-    def ff_matrix(delta):
-        d = delta
-        return np.array([
+    @classmethod
+    def fd_matrix(cls, delta):
+        return np.array(
+            [
                 0, 0, 0, 1,
-                d**3, d**2, d, 0,
-                6*d**3, 2*d**2, 0, 0,
-                6*d**3, 0, 0, 0,
+                delta**3, delta**2, delta, 0,
+                6 * delta**3, 2 * delta**2, 0, 0,
+                6 * delta**3, 0, 0, 0,
             ],
             dtype=float
         ).reshape(4, 4)
 
-    def create_curve(self, n_points=20):
-        proj_x = np.array([v.x for v in self.control_points], dtype=float)
-        proj_y = np.array([v.y for v in self.control_points], dtype=float)
-
-        points = []
-
-        if self.type == 'bezier':
-            bezier_matrix = self.bezier_matrix()
-            for k in range(0, self.n_curves * 3, 3):
-                for t in np.linspace(0, 1, n_points):
-                    T = np.array([t**3, t**2, t, 1], dtype=float)
-                    M = T @ bezier_matrix
-                    x = M @ proj_x[k:k + 4]
-                    y = M @ proj_y[k:k + 4]
-                    points.append(Vec2(x, y))
-        elif self.type == 'b-spline':
-            mbs = self.bspline_matrix()
-            p = self.control_points
-
-            gbs = [
-                [
-                    Vec3(*p[i-3]),
-                    Vec3(*p[i-2]),
-                    Vec3(*p[i-1]),
-                    Vec3(*p[i]),
-                ]
-                for i in range(self.n_curves)
-            ]
-
-            C = mbs * gbs[0]
-
-            dv = Curve.ff_matrix(1/n_points) * C
-
-            v = Vec3(*p[0])
-            points.append(v)
-
-            print(f'gbs:\n{gbs}')
-            print(f'C:\n{C}')
-            print(f'v:\n{v}')
-            print(f'dv:\n{dv}')
-
-            for i in range(self.n_curves * 3):
-                v += dv[0]
-                dv[0] += dv[1]
-                dv[1] += dv[2]
-
-                points.append(deepcopy(v))
-                print(f'v:\n{v}')
-                print(f'points: {points}')
-
-            points = [Vec2(*list(p)[:2]) for p in points]
-            print(f'points: {points}')
-
-        return points
-
-=======
->>>>>>> db630a32
     def draw(self, cr: Context, vp_matrix: np.ndarray):
         for i in range(len(self.vertices_ndc)):
             next_vp = self.vertices_ndc[i] @ vp_matrix
